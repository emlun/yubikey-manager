[tool.poetry]
name = "yubikey-manager"
<<<<<<< HEAD
version = "4.0.10.dev0"
=======
version = "5.0.0-dev0"
>>>>>>> 249d7643
description = "Tool for managing your YubiKey configuration."
authors = ["Dain Nilsson <dain@yubico.com>"]
license = "BSD"
homepage = "https://github.com/Yubico/yubikey-manager"
repository = "https://github.com/Yubico/yubikey-manager"
keywords = ["yubikey", "yubiotp", "piv", "fido"]
classifiers = [
  "Development Status :: 5 - Production/Stable",
  "Intended Audience :: End Users/Desktop",
  "Topic :: Security :: Cryptography",
  "Topic :: Utilities"
]
include = [
  { path = "COPYING", format = "sdist"},
  { path = "NEWS", format = "sdist"},
  { path = "README.adoc", format = "sdist"},
  "man/",
  "tests/",
]
packages = [
  { include = "yubikit" },
  { include = "ykman" },
]


[tool.poetry.dependencies]
<<<<<<< HEAD
python = "^3.6"
dataclasses = {version = "^0.8", python = "<3.7"}
cryptography = ">=2.1, <39"
pyOpenSSL = {version = ">=0.15.1", optional = true}
pyscard = "^1.9 || ^2.0"
fido2 = ">=0.9, <2.0"
click = "^7.0 || ^8.0"
=======
python = "^3.7"
cryptography = ">=3.0, <41"
pyscard = "^2.0"
fido2 = "^1.0"
click = "^8.0"
>>>>>>> 249d7643
pywin32 = {version = ">=223", platform = "win32"}
keyring = "^23.4"

[tool.poetry.dev-dependencies]
pytest = "^7.1"
makefun = "^1.9.5"
<<<<<<< HEAD
pyinstaller = {version = "^4.10", python = "<3.11"}
=======
pyinstaller = {version = "^5.4", python = "<3.11"}
>>>>>>> 249d7643

[tool.poetry.scripts]
ykman = "ykman._cli.__main__:main"

[build-system]
requires = ["poetry-core>=1.0.0"]
build-backend = "poetry.core.masonry.api"

[tool.pytest.ini_options]
testpaths = ["tests"]<|MERGE_RESOLUTION|>--- conflicted
+++ resolved
@@ -1,10 +1,6 @@
 [tool.poetry]
 name = "yubikey-manager"
-<<<<<<< HEAD
-version = "4.0.10.dev0"
-=======
 version = "5.0.0-dev0"
->>>>>>> 249d7643
 description = "Tool for managing your YubiKey configuration."
 authors = ["Dain Nilsson <dain@yubico.com>"]
 license = "BSD"
@@ -31,32 +27,18 @@
 
 
 [tool.poetry.dependencies]
-<<<<<<< HEAD
-python = "^3.6"
-dataclasses = {version = "^0.8", python = "<3.7"}
-cryptography = ">=2.1, <39"
-pyOpenSSL = {version = ">=0.15.1", optional = true}
-pyscard = "^1.9 || ^2.0"
-fido2 = ">=0.9, <2.0"
-click = "^7.0 || ^8.0"
-=======
 python = "^3.7"
 cryptography = ">=3.0, <41"
 pyscard = "^2.0"
 fido2 = "^1.0"
 click = "^8.0"
->>>>>>> 249d7643
 pywin32 = {version = ">=223", platform = "win32"}
 keyring = "^23.4"
 
 [tool.poetry.dev-dependencies]
 pytest = "^7.1"
 makefun = "^1.9.5"
-<<<<<<< HEAD
-pyinstaller = {version = "^4.10", python = "<3.11"}
-=======
 pyinstaller = {version = "^5.4", python = "<3.11"}
->>>>>>> 249d7643
 
 [tool.poetry.scripts]
 ykman = "ykman._cli.__main__:main"
