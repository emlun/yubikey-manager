# Copyright (c) 2015 Yubico AB
# All rights reserved.
#
#   Redistribution and use in source and binary forms, with or
#   without modification, are permitted provided that the following
#   conditions are met:
#
#    1. Redistributions of source code must retain the above copyright
#       notice, this list of conditions and the following disclaimer.
#    2. Redistributions in binary form must reproduce the above
#       copyright notice, this list of conditions and the following
#       disclaimer in the documentation and/or other materials provided
#       with the distribution.
#
# THIS SOFTWARE IS PROVIDED BY THE COPYRIGHT HOLDERS AND CONTRIBUTORS
# "AS IS" AND ANY EXPRESS OR IMPLIED WARRANTIES, INCLUDING, BUT NOT
# LIMITED TO, THE IMPLIED WARRANTIES OF MERCHANTABILITY AND FITNESS
# FOR A PARTICULAR PURPOSE ARE DISCLAIMED. IN NO EVENT SHALL THE
# COPYRIGHT HOLDER OR CONTRIBUTORS BE LIABLE FOR ANY DIRECT, INDIRECT,
# INCIDENTAL, SPECIAL, EXEMPLARY, OR CONSEQUENTIAL DAMAGES (INCLUDING,
# BUT NOT LIMITED TO, PROCUREMENT OF SUBSTITUTE GOODS OR SERVICES;
# LOSS OF USE, DATA, OR PROFITS; OR BUSINESS INTERRUPTION) HOWEVER
# CAUSED AND ON ANY THEORY OF LIABILITY, WHETHER IN CONTRACT, STRICT
# LIABILITY, OR TORT (INCLUDING NEGLIGENCE OR OTHERWISE) ARISING IN
# ANY WAY OUT OF THE USE OF THIS SOFTWARE, EVEN IF ADVISED OF THE
# POSSIBILITY OF SUCH DAMAGE.

from __future__ import absolute_import, print_function

import ykman.logging_setup
from ykman import __version__
from ..util import TRANSPORT, Mode, Cve201715361VulnerableError
from ..native.pyusb import get_usb_backend_version
from ..driver_otp import libversion as ykpers_version
from ..driver_u2f import libversion as u2fhost_version
from ..descriptor import (get_descriptors, list_drivers, open_device,
                          FailedOpeningDeviceException)
from .util import click_skip_on_help
from .info import info
from .mode import mode
from .slot import slot
from .opgp import openpgp
from .oath import oath
from .piv import piv
<<<<<<< HEAD
from .fido import fido
import ykman.logging_setup
=======
>>>>>>> 02a5c12d
import usb.core
import click
import logging
import sys


logger = logging.getLogger(__name__)


CLICK_CONTEXT_SETTINGS = dict(
    help_option_names=['-h', '--help'],
    max_content_width=999
)


def print_version(ctx, param, value):
    if not value or ctx.resilient_parsing:
        return
    click.echo('YubiKey Manager (ykman) version: {}'.format(__version__))
    libs = []
    libs.append('libykpers ' + ('.'.join('%d' % d for d in ykpers_version)
                                if ykpers_version is not None
                                else 'not found!'))
    libs.append('libu2f-host ' + ('.'.join('%d' % d for d in u2fhost_version)
                                  if u2fhost_version is not None
                                  else 'not found!'))
    usb_lib = get_usb_backend_version()
    libs.append(usb_lib or '<pyusb backend missing>')
    click.echo('Libraries:')
    for lib in libs:
        click.echo('    {}'.format(lib))
    ctx.exit()


def _disabled_transport(ctx, transports, cmd_name):
    req = ', '.join((t.name for t in TRANSPORT if t & transports))
    click.echo("Command '{}' requires one of the following transports "
               "to be enabled: '{}'.".format(cmd_name, req))
    ctx.fail("Use 'ykman mode' to set the enabled connections.")


def _run_cmd_for_serial(ctx, cmd, transports, serial):
    try:
        return open_device(transports, serial=serial)
    except FailedOpeningDeviceException:
        try:  # Retry, any transport
            dev = open_device(serial=serial)
            if not dev.mode.transports & transports:
                if dev.capabilities & transports:
                    _disabled_transport(ctx, transports, cmd)
                else:
                    ctx.fail("Command '{}' is not supported by this device."
                             .format(cmd))
        except FailedOpeningDeviceException:
            ctx.fail('Failed connecting to a YubiKey with serial: {}'
                     .format(serial))


def _run_cmd_for_single(ctx, cmd, transports):
    try:
        descriptors = get_descriptors()
    except usb.core.NoBackendError:
        ctx.fail('No PyUSB backend detected!')
    n_keys = len(descriptors)
    if n_keys == 0:
        ctx.fail('No YubiKey detected!')
    if n_keys > 1:
        ctx.fail('Multiple YubiKeys detected. Use --device SERIAL to specify '
                 'which one to use.')
    descriptor = descriptors[0]
    if descriptor.mode.transports & transports:
        try:
            return descriptor.open_device(transports)
        except FailedOpeningDeviceException:
            ctx.fail('Failed connecting to the YubiKey.')
    else:
        _disabled_transport(ctx, transports, cmd)


@click.group(context_settings=CLICK_CONTEXT_SETTINGS)
@click.option('-v', '--version', is_flag=True, callback=print_version,
              expose_value=False, is_eager=True)
@click.option('-d', '--device', type=int, metavar='SERIAL')
@click.option('-l', '--log-level', default=None,
              type=click.Choice(ykman.logging_setup.LOG_LEVEL_NAMES),
              help='Enable logging at given verbosity level',
              )
@click.option('--log-file', default=None,
              type=str, metavar='FILE',
              help='Write logs to the given FILE instead of standard error; '
                   'ignored unless --log-level is also set',
              )
@click.pass_context
@click_skip_on_help
def cli(ctx, device, log_level, log_file):
    """
    Configure your YubiKey via the command line.
    """

    if log_level:
        ykman.logging_setup.setup(log_level, log_file=log_file)

    subcmd = next(c for c in COMMANDS if c.name == ctx.invoked_subcommand)
    if subcmd == list_keys:
        return

    transports = getattr(subcmd, 'transports', TRANSPORT.usb_transports())
    if transports:
        if device is not None:
            dev = _run_cmd_for_serial(ctx, subcmd.name, transports, device)
        else:
            dev = _run_cmd_for_single(ctx, subcmd.name, transports)

        ctx.obj['dev'] = dev
        ctx.call_on_close(dev.close)


@cli.command('list')
@click.option('-s', '--serials', is_flag=True, help='Output only serial '
              'numbers, one per line.')
@click.pass_context
def list_keys(ctx, serials):
    """
    List connected YubiKeys.
    """
    descriptors = get_descriptors()
    handled = set()
    for drv in list_drivers():
        serial = drv.serial
        if serial not in handled:
            handled.add(serial)
            matches = [d for d in descriptors if d.pid == drv.pid]
            if len(matches) > 0:
                d = matches[0]
                descriptors.remove(d)
                if serials:
                    click.echo(serial)
                else:
                    click.echo('{} [{}] Serial: {}'.format(
                        drv.key_type.value,
                        Mode(drv.transports),
                        serial or 'Not available')
                    )
        del drv


COMMANDS = (list_keys, info, mode, slot, openpgp, oath, piv, fido)


for cmd in COMMANDS:
    cli.add_command(cmd)


def main():
    try:
        cli(obj={})
    except ValueError as e:
        logger.error('Error', exc_info=e)
        print('Error:', e)
        return 1

    except Cve201715361VulnerableError as err:
        logger.error('Error', exc_info=err)
        print('Error:', err)
        return 2


if __name__ == '__main__':
    sys.exit(main())<|MERGE_RESOLUTION|>--- conflicted
+++ resolved
@@ -42,11 +42,7 @@
 from .opgp import openpgp
 from .oath import oath
 from .piv import piv
-<<<<<<< HEAD
 from .fido import fido
-import ykman.logging_setup
-=======
->>>>>>> 02a5c12d
 import usb.core
 import click
 import logging
