--- conflicted
+++ resolved
@@ -29,12 +29,8 @@
 
 import unittest
 from ykman.util import TRANSPORT
-<<<<<<< HEAD
-from .util import (DestructiveYubikeyTestCase, missing_mode, ykman_cli, is_fips)
-=======
-from .util import (DestructiveYubikeyTestCase, get_version, missing_mode,
-                   ykman_cli)
->>>>>>> ed95ffc7
+from .util import (DestructiveYubikeyTestCase, get_version, is_fips,
+                   missing_mode, ykman_cli)
 
 
 @unittest.skipIf(*missing_mode(TRANSPORT.OTP))
